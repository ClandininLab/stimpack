--- conflicted
+++ resolved
@@ -232,29 +232,16 @@
         self.notes_edit.setFixedHeight(30)
         self.protocol_control_grid.addWidget(self.notes_edit, 3, 1, 1, 3)
 
-<<<<<<< HEAD
         # # # TAB 2: Current subject metadata information
         # # subject info:
         new_label = QLabel('Load existing subject')
         self.existing_subject_input = QComboBox()
-        self.existing_subject_input.activated[int].connect(self.on_selected_existing_subject)
+        self.existing_subject_input.activated.connect(self.on_selected_existing_subject)
         self.data_form.addRow(new_label, self.existing_subject_input)
         self.update_existing_subject_input()
 
-        new_label = QLabel('Current subject info:')
-        new_label.setAlignment(QtCore.Qt.AlignCenter)
-=======
-        # # # TAB 2: Current animal metadata information
-        # # Animal info:
-        new_label = QLabel('Load existing animal')
-        self.existing_animal_input = QComboBox()
-        self.existing_animal_input.activated.connect(self.on_selected_existing_animal)
-        self.data_form.addRow(new_label, self.existing_animal_input)
-        self.update_existing_animal_input()
-
-        new_label = QLabel('Current Animal info:')
+        new_label = QLabel('Current Subject info:')
         new_label.setAlignment(Qt.AlignmentFlag.AlignCenter)
->>>>>>> cd659c01
         self.data_form.addRow(new_label)
 
         # Only built-ins are "subject_id," "age" and "notes"
