--- conflicted
+++ resolved
@@ -283,13 +283,8 @@
         if do_loco:
             multicall.target('locomotion').set_pos_0(theta_0=None, x_0=0, y_0=0, use_data_prev=True, write_log=self.save_metadata_flag)
         if do_loco_closed_loop:
-<<<<<<< HEAD
-            multicall.loco_loop_update_closed_loop_vars(update_theta=True, update_x=True, update_y=True)
-            multicall.loco_loop_start_closed_loop()
-=======
-            multicall.target('locomotion').loop_update_closed_loop_vars(update_theta=True, update_x=False, update_y=False)
+            multicall.target('locomotion').loop_update_closed_loop_vars(update_theta=True, update_x=True, update_y=True)
             multicall.target('locomotion').loop_start_closed_loop()
->>>>>>> 61349dae
         
         multicall.target('all').set_save_pos_history_flag(save_pos_history)
         multicall.target('all').start_stim(append_stim_frames=append_stim_frames)
