--- conflicted
+++ resolved
@@ -2,11 +2,8 @@
 
 setup(
     name='stimpack',
-<<<<<<< HEAD
     version='0.2.0',
-=======
     version='0.1.1',
->>>>>>> b2a89136
     description='Precise and flexible generation of stimuli for neuroscience experiments.',
     url='https://github.com/ClandininLab/stimpack',
     author='Minseung Choi',
